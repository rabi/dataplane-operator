--- conflicted
+++ resolved
@@ -17,12 +17,9 @@
         - install-os
         - configure-os
         - run-os
-<<<<<<< HEAD
         - ovn
-=======
         - libvirt
         - nova
->>>>>>> 60132a63
 status:
   conditions:
   - message: Deployment not started
