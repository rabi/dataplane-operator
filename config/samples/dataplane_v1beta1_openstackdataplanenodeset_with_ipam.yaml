--- conflicted
+++ resolved
@@ -21,17 +21,7 @@
     - ovn
     - libvirt
     - nova
-<<<<<<< HEAD
     - telemetry
-  baremetalSetTemplate:
-    deploymentSSHSecret: dataplane-ansible-ssh-private-key-secret
-    bmhLabelSelector:
-      app: openstack
-    ctlplaneInterface: enp1s0
-    dnsSearchDomains:
-      - osptest.openstack.org
-=======
->>>>>>> 02fbfd6c
   nodeTemplate:
     nodes:
        edpm-compute-0:
