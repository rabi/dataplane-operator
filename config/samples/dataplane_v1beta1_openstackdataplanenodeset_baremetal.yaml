--- conflicted
+++ resolved
@@ -19,12 +19,7 @@
     - ovn
     - libvirt
     - nova
-<<<<<<< HEAD
     - telemetry
-  deployStrategy:
-      deploy: false
-=======
->>>>>>> 589d97ef
   baremetalSetTemplate:
     bmhLabelSelector:
       app: openstack
