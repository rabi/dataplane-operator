/*
Copyright 2022.

Licensed under the Apache License, Version 2.0 (the "License");
you may not use this file except in compliance with the License.
You may obtain a copy of the License at

    http://www.apache.org/licenses/LICENSE-2.0

Unless required by applicable law or agreed to in writing, software
distributed under the License is distributed on an "AS IS" BASIS,
WITHOUT WARRANTIES OR CONDITIONS OF ANY KIND, either express or implied.
See the License for the specific language governing permissions and
limitations under the License.
*/

package controllers

import (
	"context"
	"fmt"
	"sort"
	"time"

	"github.com/go-logr/logr"
	dataplanev1 "github.com/openstack-k8s-operators/dataplane-operator/api/v1beta1"
	"github.com/openstack-k8s-operators/dataplane-operator/pkg/deployment"
	condition "github.com/openstack-k8s-operators/lib-common/modules/common/condition"
	"github.com/openstack-k8s-operators/lib-common/modules/common/helper"
	"github.com/openstack-k8s-operators/lib-common/modules/common/util"
	baremetalv1 "github.com/openstack-k8s-operators/openstack-baremetal-operator/api/v1beta1"
	k8s_errors "k8s.io/apimachinery/pkg/api/errors"
	metav1 "k8s.io/apimachinery/pkg/apis/meta/v1"
	"k8s.io/apimachinery/pkg/runtime"
	"k8s.io/apimachinery/pkg/types"
	"k8s.io/client-go/kubernetes"
	ctrl "sigs.k8s.io/controller-runtime"
	"sigs.k8s.io/controller-runtime/pkg/client"
	"sigs.k8s.io/controller-runtime/pkg/controller/controllerutil"
	"sigs.k8s.io/controller-runtime/pkg/log"
)

// OpenStackDataPlaneReconciler reconciles a OpenStackDataPlane object
type OpenStackDataPlaneReconciler struct {
	client.Client
	Kclient kubernetes.Interface
	Scheme  *runtime.Scheme
	Log     logr.Logger
}

//+kubebuilder:rbac:groups=dataplane.openstack.org,resources=openstackdataplanes,verbs=get;list;watch;create;update;patch;delete
//+kubebuilder:rbac:groups=dataplane.openstack.org,resources=openstackdataplanenodes;openstackdataplaneroles,verbs=get;list;watch;create;update;patch;delete
//+kubebuilder:rbac:groups=dataplane.openstack.org,resources=openstackdataplanes/status,verbs=get;update;patch
//+kubebuilder:rbac:groups=dataplane.openstack.org,resources=openstackdataplanes/finalizers,verbs=update
//+kubebuilder:rbac:groups=dataplane.openstack.org,resources=openstackdataplaneservices,verbs=get;list;watch
//+kubebuilder:rbac:groups=core,resources=services,verbs=get;list;watch;create;update;patch;delete;

// Reconcile is part of the main kubernetes reconciliation loop which aims to
// move the current state of the cluster closer to the desired state.
// TODO(user): Modify the Reconcile function to compare the state specified by
// the OpenStackDataPlane object against the actual cluster state, and then
// perform operations to make the cluster state reflect the state specified by
// the user.
//
// For more details, check Reconcile and its Result here:
// - https://pkg.go.dev/sigs.k8s.io/controller-runtime@v0.12.2/pkg/reconcile
func (r *OpenStackDataPlaneReconciler) Reconcile(ctx context.Context, req ctrl.Request) (result ctrl.Result, _err error) {
	logger := log.FromContext(ctx)

	// Fetch the OpenStackDataPlane instance
	instance := &dataplanev1.OpenStackDataPlane{}
	err := r.Client.Get(ctx, req.NamespacedName, instance)
	if err != nil {
		if k8s_errors.IsNotFound(err) {
			// Request object not found, could have been deleted after reconcile request.
			// Owned objects are automatically garbage collected.
			// For additional cleanup logic use finalizers. Return and don't requeue.
			return ctrl.Result{}, nil
		}
		// Error reading the object - requeue the request.
		return ctrl.Result{}, err
	}

	helper, err := helper.NewHelper(
		instance,
		r.Client,
		r.Kclient,
		r.Scheme,
		logger,
	)
	if err != nil {
		// helper might be nil, so can't use util.LogErrorForObject since it requires helper as first arg
		logger.Error(err, fmt.Sprintf("unable to acquire helper for OpenStackDataPlane %s", instance.Name))
		return ctrl.Result{}, err
	}

	// Always patch the instance status when exiting this function so we can persist any changes.
	defer func() {
		// update the Ready condition based on the sub conditions
		if instance.Status.Conditions.AllSubConditionIsTrue() {
			instance.Status.Conditions.MarkTrue(
				condition.ReadyCondition, condition.ReadyMessage)
		} else {
			// something is not ready so reset the Ready condition
			instance.Status.Conditions.MarkUnknown(
				condition.ReadyCondition, condition.InitReason, condition.ReadyInitMessage)
			// and recalculate it based on the state of the rest of the conditions
			instance.Status.Conditions.Set(
				instance.Status.Conditions.Mirror(condition.ReadyCondition))
		}
		err := helper.PatchInstance(ctx, instance)
		if err != nil {
<<<<<<< HEAD
=======
			logger.Error(_err, "PatchInstance error")
>>>>>>> a80afe84
			_err = err
			return
		}
	}()

	if instance.Status.Conditions == nil {
		instance.InitConditions()
		// Register overall status immediately to have an early feedback e.g. in the cli
		return ctrl.Result{}, nil
	}

	if instance.Status.Conditions.IsUnknown(dataplanev1.SetupReadyCondition) {
		instance.Status.Conditions.MarkFalse(dataplanev1.SetupReadyCondition, condition.RequestedReason, condition.SeverityInfo, condition.ReadyInitMessage)
	}

	ctrlResult, err := createOrPatchDataPlaneResources(ctx, instance, helper)
	if err != nil {
		return ctrl.Result{}, err
	} else if (ctrlResult != ctrl.Result{}) {
		return ctrlResult, nil
	}

	// all setup tasks complete, mark SetupReadyCondition True
	instance.Status.Conditions.MarkTrue(dataplanev1.SetupReadyCondition, condition.ReadyMessage)

	var deployErrors []string
	shouldRequeue := false
	if instance.Spec.DeployStrategy.Deploy {
		logger.Info("Starting DataPlane deploy")
		logger.Info("Set DeploymentReadyCondition false", "instance", instance)
		instance.Status.Conditions.Set(condition.FalseCondition(condition.DeploymentReadyCondition, condition.RequestedReason, condition.SeverityInfo, condition.DeploymentReadyRunningMessage))
		roles := &dataplanev1.OpenStackDataPlaneRoleList{}

		listOpts := []client.ListOption{
			client.InNamespace(instance.GetNamespace()),
		}
		labelSelector := map[string]string{
			"openstackdataplane": instance.Name,
		}
		if len(labelSelector) > 0 {
			labels := client.MatchingLabels(labelSelector)
			listOpts = append(listOpts, labels)
		}
		err = r.Client.List(ctx, roles, listOpts...)
		if err != nil {
			return ctrl.Result{}, err
		}
		logger.Info("found roles", "total", len(roles.Items))
		if len(instance.Spec.Roles) > len(roles.Items) {
			shouldRequeue = true
		}

		for _, role := range roles.Items {
			logger.Info("DataPlane deploy", "role.Name", role.Name)
			if role.Spec.DataPlane != instance.Name {
				err = fmt.Errorf("role %s: role.DataPlane does not match with role.Label", role.Name)
				deployErrors = append(deployErrors, "role.Name: "+role.Name+" error: "+err.Error())
			}
			logger.Info("Role", "DeployStrategy.Deploy", role.Spec.DeployStrategy.Deploy, "Role.Namespace", instance.Namespace, "Role.Name", role.Name)
			if !role.Spec.DeployStrategy.Deploy {
				_, err := controllerutil.CreateOrPatch(ctx, helper.GetClient(), &role, func() error {
					logger.Info("Reconciling Role", "Role.Namespace", instance.Namespace, "Role.Name", role.Name)
					helper.GetLogger().Info("CreateOrPatch Role.DeployStrategy.Deploy", "Role.Namespace", instance.Namespace, "Role.Name", role.Name)
					role.Spec.DeployStrategy.Deploy = instance.Spec.DeployStrategy.Deploy
					if err != nil {
						deployErrors = append(deployErrors, "role.Name: "+role.Name+" error: "+err.Error())
					}
					return nil
				})
				if err != nil {
					deployErrors = append(deployErrors, "role.Name: "+role.Name+" error: "+err.Error())
				}
			}
			if !role.IsReady() {
				logger.Info("Role", "IsReady", role.IsReady(), "Role.Namespace", instance.Namespace, "Role.Name", role.Name)
				shouldRequeue = true
				mirroredCondition := role.Status.Conditions.Mirror(condition.ReadyCondition)
				if mirroredCondition != nil {
					logger.Info("Role", "Status", mirroredCondition.Message, "Role.Namespace", instance.Namespace, "Role.Name", role.Name)
					if condition.IsError(mirroredCondition) {
						deployErrors = append(deployErrors, "role.Name: "+role.Name+" error: "+mirroredCondition.Message)
					}
				}

			}
		}
	}

	if len(deployErrors) > 0 {
		util.LogErrorForObject(helper, err, fmt.Sprintf("Unable to deploy %s", instance.Name), instance)
		err = fmt.Errorf(fmt.Sprintf("DeployDataplane error(s): %s", deployErrors))
		instance.Status.Conditions.Set(condition.FalseCondition(
			condition.DeploymentReadyCondition,
			condition.ErrorReason,
			condition.SeverityError,
			dataplanev1.DataPlaneErrorMessage,
			err.Error()))
		return ctrl.Result{}, err
	}
	if shouldRequeue {
		logger.Info("one or more roles aren't ready, requeueing")
		return ctrl.Result{RequeueAfter: time.Second * 5}, nil
	}
	if instance.Spec.DeployStrategy.Deploy && len(deployErrors) == 0 {
		instance.Status.Deployed = true
		logger.Info("Set DeploymentReadyCondition true", "instance", instance)
		instance.Status.Conditions.Set(condition.TrueCondition(condition.DeploymentReadyCondition, condition.DeploymentReadyMessage))
	}

	// Set DeploymentReadyCondition to False if it was unknown.
	// Handles the case where the DataPlane is created with
	// DeployStrategy.Deploy=false.
	if instance.Status.Conditions.IsUnknown(condition.DeploymentReadyCondition) {
		logger.Info("Set DeploymentReadyCondition false")
		instance.Status.Conditions.Set(condition.FalseCondition(condition.DeploymentReadyCondition, condition.NotRequestedReason, condition.SeverityInfo, condition.DeploymentReadyInitMessage))
	}

	// Explicitly set instance.Spec.Deploy = false
	// We don't want another deploy triggered by any reconcile request, it should
	// only be triggered when the user (or another controller) specifically
	// sets it to true.
	instance.Spec.DeployStrategy.Deploy = false

	// Set DeploymentReadyCondition to False if it was unknown.
	// Handles the case where the Node is created with
	// DeployStrategy.Deploy=false.
	if instance.Status.Conditions.IsUnknown(condition.DeploymentReadyCondition) {
		logger.Info("Set DeploymentReadyCondition false")
		instance.Status.Conditions.Set(condition.FalseCondition(condition.DeploymentReadyCondition, condition.NotRequestedReason, condition.SeverityInfo, condition.DeploymentReadyInitMessage))
	}

	return ctrl.Result{}, nil
}

// SetupWithManager sets up the controller with the Manager.
func (r *OpenStackDataPlaneReconciler) SetupWithManager(mgr ctrl.Manager) error {
	return ctrl.NewControllerManagedBy(mgr).
		For(&dataplanev1.OpenStackDataPlane{}).
		Owns(&dataplanev1.OpenStackDataPlaneNode{}).
		Owns(&dataplanev1.OpenStackDataPlaneRole{}).
		Complete(r)
}

// createOrPatchDataPlaneResources -
func createOrPatchDataPlaneResources(ctx context.Context, instance *dataplanev1.OpenStackDataPlane, helper *helper.Helper) (ctrl.Result, error) {
	// create DataPlaneRoles
	roleManagedHostMap := make(map[string]map[string]baremetalv1.InstanceSpec)
	err := createOrPatchDataPlaneRoles(ctx, instance, helper, roleManagedHostMap)
	if err != nil {
		instance.Status.Conditions.MarkFalse(
			condition.ReadyCondition,
			condition.ErrorReason,
			condition.SeverityError,
			dataplanev1.DataPlaneErrorMessage,
			err.Error())
		return ctrl.Result{}, err
	}

	// Create DataPlaneNodes
	err = createOrPatchDataPlaneNodes(ctx, instance, helper)
	if err != nil {
		instance.Status.Conditions.MarkFalse(
			condition.ReadyCondition,
			condition.ErrorReason,
			condition.SeverityError,
			dataplanev1.DataPlaneNodeErrorMessage,
			err.Error())
		return ctrl.Result{}, err
	}

	// Get All Nodes
	nodes := &dataplanev1.OpenStackDataPlaneNodeList{}
	listOpts := []client.ListOption{
		client.InNamespace(instance.GetNamespace()),
	}

	err = helper.GetClient().List(ctx, nodes, listOpts...)
	if err != nil {
		return ctrl.Result{}, err
	}

	if len(nodes.Items) < len(instance.Spec.Nodes) {
		util.LogForObject(helper, "All nodes not yet created, requeueing", instance)
		return ctrl.Result{RequeueAfter: time.Second * 10}, nil
	}

	// Order the nodes based on Name
	sort.SliceStable(nodes.Items, func(i, j int) bool {
		return nodes.Items[i].Name < nodes.Items[j].Name
	})

	err = deployment.BuildBMHHostMap(ctx, helper, instance, nodes, roleManagedHostMap)
	if err != nil {
		return ctrl.Result{}, err
	}

	// Patch the role again to provision the nodes
	err = createOrPatchDataPlaneRoles(ctx, instance, helper, roleManagedHostMap)
	if err != nil {
		instance.Status.Conditions.MarkFalse(
			condition.ReadyCondition,
			condition.ErrorReason,
			condition.SeverityError,
			dataplanev1.DataPlaneErrorMessage,
			err.Error())
		return ctrl.Result{}, err
	}

	return ctrl.Result{}, nil
}

// createOrPatchDataPlaneNodes Create or Patch DataPlaneNodes
func createOrPatchDataPlaneNodes(ctx context.Context, instance *dataplanev1.OpenStackDataPlane, helper *helper.Helper) error {
	logger := helper.GetLogger()
	client := helper.GetClient()

	for nodeName, nodeSpec := range instance.Spec.Nodes {
		logger.Info("CreateDataPlaneNode", "nodeName", nodeName)
		node := &dataplanev1.OpenStackDataPlaneNode{
			ObjectMeta: metav1.ObjectMeta{
				Name:      nodeName,
				Namespace: instance.Namespace,
			},
		}
		_, err := controllerutil.CreateOrPatch(ctx, client, node, func() error {
			nodeSpec.DeepCopyInto(&node.Spec)
			err := controllerutil.SetControllerReference(instance, node, helper.GetScheme())
			if err != nil {
				return err
			}
			return nil
		})
		if err != nil {
			return err
		}
	}

	return nil
}

// createOrPatchDataPlaneRoles Create or Patch DataPlaneRole
func createOrPatchDataPlaneRoles(ctx context.Context,
	instance *dataplanev1.OpenStackDataPlane, helper *helper.Helper,
	roleManagedHostMap map[string]map[string]baremetalv1.InstanceSpec) error {
	client := helper.GetClient()
	logger := helper.GetLogger()
	for roleName, roleSpec := range instance.Spec.Roles {
		role := &dataplanev1.OpenStackDataPlaneRole{
			ObjectMeta: metav1.ObjectMeta{
				Name:      roleName,
				Namespace: instance.Namespace,
			},
		}
		err := client.Get(
			ctx, types.NamespacedName{Name: roleName, Namespace: instance.Namespace}, role)

		if err != nil && !k8s_errors.IsNotFound(err) {
			return err
		}

		logger.Info("Create Or Patch DataPlaneRole", "roleName", roleName)
		_, err = controllerutil.CreateOrPatch(ctx, client, role, func() error {
			// role.Spec.DeployStrategy is explicitly omitted. Otherwise, it
			// could get reset to False, and if the DataPlane deploy sets it to
			// True, the DataPlane and DataPlaneRole controllers will be stuck
			// looping trying to reconcile.
			role.Spec.DataPlane = instance.Name
			role.Spec.NodeTemplate = roleSpec.NodeTemplate
			role.Spec.NetworkAttachments = roleSpec.NetworkAttachments
			role.Spec.Env = roleSpec.Env
			role.Spec.Services = roleSpec.Services
			hostMap, ok := roleManagedHostMap[roleName]
			if ok {
				bmsTemplate := roleSpec.BaremetalSetTemplate.DeepCopy()
				bmsTemplate.BaremetalHosts = hostMap
				role.Spec.BaremetalSetTemplate = *bmsTemplate
			}
			err := controllerutil.SetControllerReference(instance, role, helper.GetScheme())
			if err != nil {
				return err
			}
			return nil
		})
		if err != nil {
			return err
		}
	}
	return nil
}<|MERGE_RESOLUTION|>--- conflicted
+++ resolved
@@ -110,10 +110,6 @@
 		}
 		err := helper.PatchInstance(ctx, instance)
 		if err != nil {
-<<<<<<< HEAD
-=======
-			logger.Error(_err, "PatchInstance error")
->>>>>>> a80afe84
 			_err = err
 			return
 		}
