/*
Copyright 2023.

Licensed under the Apache License, Version 2.0 (the "License");
you may not use this file except in compliance with the License.
You may obtain a copy of the License at

    http://www.apache.org/licenses/LICENSE-2.0

Unless required by applicable law or agreed to in writing, software
distributed under the License is distributed on an "AS IS" BASIS,
WITHOUT WARRANTIES OR CONDITIONS OF ANY KIND, either express or implied.
See the License for the specific language governing permissions and
limitations under the License.
*/

package controllers

import (
	"context"
	"fmt"
	"sort"
	"time"

	corev1 "k8s.io/api/core/v1"
	k8s_errors "k8s.io/apimachinery/pkg/api/errors"
	"k8s.io/apimachinery/pkg/runtime"
	"k8s.io/apimachinery/pkg/types"
	"k8s.io/client-go/kubernetes"
	ctrl "sigs.k8s.io/controller-runtime"
	"sigs.k8s.io/controller-runtime/pkg/client"
	"sigs.k8s.io/controller-runtime/pkg/handler"
	"sigs.k8s.io/controller-runtime/pkg/log"
	"sigs.k8s.io/controller-runtime/pkg/reconcile"
	"sigs.k8s.io/controller-runtime/pkg/source"

	"github.com/go-logr/logr"
	dataplanev1 "github.com/openstack-k8s-operators/dataplane-operator/api/v1beta1"
	"github.com/openstack-k8s-operators/dataplane-operator/pkg/deployment"
	infranetworkv1 "github.com/openstack-k8s-operators/infra-operator/apis/network/v1beta1"
	condition "github.com/openstack-k8s-operators/lib-common/modules/common/condition"
	"github.com/openstack-k8s-operators/lib-common/modules/common/helper"
	"github.com/openstack-k8s-operators/lib-common/modules/common/secret"
	"github.com/openstack-k8s-operators/lib-common/modules/common/util"
	novav1beta1 "github.com/openstack-k8s-operators/nova-operator/api/v1beta1"
	"github.com/openstack-k8s-operators/openstack-ansibleee-operator/api/v1alpha1"
	baremetalv1 "github.com/openstack-k8s-operators/openstack-baremetal-operator/api/v1beta1"
)

const (
	// AnsibleSSHPrivateKey ssh private key
	AnsibleSSHPrivateKey = "ssh-privatekey"
	// AnsibleSSHAuthorizedKeys authorized keys
	AnsibleSSHAuthorizedKeys = "authorized_keys"
)

// OpenStackDataPlaneRoleReconciler reconciles a OpenStackDataPlaneRole object
type OpenStackDataPlaneRoleReconciler struct {
	client.Client
	Kclient kubernetes.Interface
	Scheme  *runtime.Scheme
	Log     logr.Logger
}

//+kubebuilder:rbac:groups=dataplane.openstack.org,resources=openstackdataplaneroles,verbs=get;list;watch;create;update;patch;delete
//+kubebuilder:rbac:groups=dataplane.openstack.org,resources=openstackdataplaneroles/status,verbs=get;update;patch
//+kubebuilder:rbac:groups=dataplane.openstack.org,resources=openstackdataplaneroles/finalizers,verbs=update
//+kubebuilder:rbac:groups=dataplane.openstack.org,resources=openstackdataplaneservices,verbs=get;list;watch;create;update;patch;delete
//+kubebuilder:rbac:groups=dataplane.openstack.org,resources=openstackdataplaneservices/status,verbs=get;update;patch
//+kubebuilder:rbac:groups=dataplane.openstack.org,resources=openstackdataplaneservices/finalizers,verbs=update
//+kubebuilder:rbac:groups=ansibleee.openstack.org,resources=openstackansibleees,verbs=get;list;watch;create;update;patch;delete
//+kubebuilder:rbac:groups=baremetal.openstack.org,resources=openstackbaremetalsets,verbs=get;list;watch;create;update;patch;delete
//+kubebuilder:rbac:groups=nova.openstack.org,resources=novaexternalcomputes,verbs=get;list;watch;create;update;patch;delete
//+kubebuilder:rbac:groups=core,resources=configmaps,verbs=get;list;watch;create;update;patch;delete;
//+kubebuilder:rbac:groups=core,resources=secrets,verbs=get;list;watch;create;update;patch;delete;
//+kubebuilder:rbac:groups=batch,resources=jobs,verbs=get;list;watch;create;update;patch;delete;
//+kubebuilder:rbac:groups=k8s.cni.cncf.io,resources=network-attachment-definitions,verbs=get;list;watch
//+kubebuilder:rbac:groups=network.openstack.org,resources=ipsets,verbs=get;list;watch;create;update;patch;delete
//+kubebuilder:rbac:groups=network.openstack.org,resources=ipsets/status,verbs=get
//+kubebuilder:rbac:groups=network.openstack.org,resources=ipsets/finalizers,verbs=update
//+kubebuilder:rbac:groups=network.openstack.org,resources=netconfigs,verbs=get;list;watch
//+kubebuilder:rbac:groups=network.openstack.org,resources=dnsmasqs,verbs=get;list;watch
//+kubebuilder:rbac:groups=network.openstack.org,resources=dnsmasqs/status,verbs=get
//+kubebuilder:rbac:groups=network.openstack.org,resources=dnsdata,verbs=get;list;watch;create;update;patch;delete
//+kubebuilder:rbac:groups=network.openstack.org,resources=dnsdata/status,verbs=get
//+kubebuilder:rbac:groups=network.openstack.org,resources=dnsdata/finalizers,verbs=update
//+kubebuilder:rbac:groups=core,resources=services,verbs=get;list;watch;create;update;patch;delete;
//+kubebuilder:rbac:groups=ovn.openstack.org,resources=ovndbclusters,verbs=get;list;watch

// Reconcile is part of the main kubernetes reconciliation loop which aims to
// move the current state of the cluster closer to the desired state.
// TODO(user): Modify the Reconcile function to compare the state specified by
// the OpenStackDataPlaneRole object against the actual cluster state, and then
// perform operations to make the cluster state reflect the state specified by
// the user.
//
// For more details, check Reconcile and its Result here:
// - https://pkg.go.dev/sigs.k8s.io/controller-runtime@v0.12.2/pkg/reconcile
func (r *OpenStackDataPlaneRoleReconciler) Reconcile(ctx context.Context, req ctrl.Request) (result ctrl.Result, _err error) {

	logger := log.FromContext(ctx)
	logger.Info("Reconciling Role")

	// Fetch the OpenStackDataPlaneRole instance
	instance := &dataplanev1.OpenStackDataPlaneRole{}
	err := r.Client.Get(ctx, req.NamespacedName, instance)
	if err != nil {
		if k8s_errors.IsNotFound(err) {
			// Request object not found, could have been deleted after reconcile request.
			// Owned objects are automatically garbage collected.
			// For additional cleanup logic use finalizers. Return and don't requeue.
			return ctrl.Result{}, nil
		}
		// Error reading the object - requeue the request.
		return ctrl.Result{}, err
	}

	helper, _ := helper.NewHelper(
		instance,
		r.Client,
		r.Kclient,
		r.Scheme,
		logger,
	)
	if err != nil {
		return ctrl.Result{}, err
	}

	// Always patch the instance status when exiting this function so we can persist any changes.
	defer func() {
		// update the Ready condition based on the sub conditions
		if instance.Status.Conditions.AllSubConditionIsTrue() {
			instance.Status.Conditions.MarkTrue(
				condition.ReadyCondition, condition.ReadyMessage)
		} else {
			// something is not ready so reset the Ready condition
			instance.Status.Conditions.MarkUnknown(
				condition.ReadyCondition, condition.InitReason, condition.ReadyInitMessage)
			// and recalculate it based on the state of the rest of the conditions
			instance.Status.Conditions.Set(
				instance.Status.Conditions.Mirror(condition.ReadyCondition))
		}
		err := helper.PatchInstance(ctx, instance)
		if err != nil {
<<<<<<< HEAD
			r.Log.Error(err, "Error updating instance status conditions")
=======
			logger.Error(_err, "PatchInstance error")
>>>>>>> a80afe84
			_err = err
			return
		}
	}()

	// Initialize Status
	if instance.Status.Conditions == nil {
		instance.InitConditions()
		// Register overall status immediately to have an early feedback e.g.
		// in the cli
		return ctrl.Result{}, nil
	}

	if instance.Status.Conditions.IsUnknown(dataplanev1.SetupReadyCondition) {
		instance.Status.Conditions.MarkFalse(dataplanev1.SetupReadyCondition, condition.RequestedReason, condition.SeverityInfo, condition.ReadyInitMessage)
	}

	// Ensure Services
	err = deployment.EnsureServices(ctx, helper, instance)
	if err != nil {
		return ctrl.Result{}, err
	}

	// Add/Remove openstackdataplane Label
	if len(instance.Spec.DataPlane) > 0 {
		if instance.ObjectMeta.Labels == nil {
			instance.ObjectMeta.Labels = make(map[string]string)
		}
		logger.Info(fmt.Sprintf("Adding label %s=%s", "openstackdataplane", instance.Spec.DataPlane))
		instance.ObjectMeta.Labels["openstackdataplane"] = instance.Spec.DataPlane
	} else if instance.ObjectMeta.Labels != nil {
		logger.Info(fmt.Sprintf("Removing label %s", "openstackdataplane"))
		delete(instance.ObjectMeta.Labels, "openstackdataplane")
	}

	// Get List of Nodes with matching Role Label
	nodes := &dataplanev1.OpenStackDataPlaneNodeList{}

	listOpts := []client.ListOption{
		client.InNamespace(instance.GetNamespace()),
	}
	fields := client.MatchingFields{"spec.role": instance.Name}
	listOpts = append(listOpts, fields)

	err = r.Client.List(ctx, nodes, listOpts...)
	if err != nil {
		return ctrl.Result{}, err
	}
	logger.Info("found nodes", "total", len(nodes.Items))

	// Order the nodes based on Name
	sort.SliceStable(nodes.Items, func(i, j int) bool {
		return nodes.Items[i].Name < nodes.Items[j].Name
	})

	// Validate NodeSpecs
	err = instance.Validate(nodes.Items)
	if err != nil {
		return ctrl.Result{}, err
	}

	// Ensure IPSets Required for Nodes
	allIPSets, isReady, err := deployment.EnsureIPSets(ctx, helper, instance, nodes)
	if err != nil || !isReady {
		return ctrl.Result{}, err
	}

	// Ensure DNSData Required for Nodes
	dnsAddresses, ctlplaneSearchDomain, isReady, err := deployment.EnsureDNSData(ctx, helper,
		instance, nodes, allIPSets)
	if err != nil || !isReady {
		return ctrl.Result{}, err
	}

	ansibleSSHPrivateKeySecret := instance.Spec.NodeTemplate.AnsibleSSHPrivateKeySecret

	if ansibleSSHPrivateKeySecret != "" {
		var secretKeys = []string{}
		secretKeys = append(secretKeys, AnsibleSSHPrivateKey)
		if len(instance.Spec.BaremetalSetTemplate.BaremetalHosts) > 0 {
			secretKeys = append(secretKeys, AnsibleSSHAuthorizedKeys)
		}
		_, result, err = secret.VerifySecret(
			ctx,
			types.NamespacedName{Namespace: instance.Namespace,
				Name: ansibleSSHPrivateKeySecret},
			secretKeys,
			helper.GetClient(),
			time.Duration(5)*time.Second,
		)

		if err != nil {
			if (result != ctrl.Result{}) {
				instance.Status.Conditions.MarkFalse(
					condition.InputReadyCondition,
					condition.RequestedReason,
					condition.SeverityInfo,
					dataplanev1.InputReadyWaitingMessage,
					"secret/"+ansibleSSHPrivateKeySecret)
			} else {
				instance.Status.Conditions.MarkFalse(
					condition.InputReadyCondition,
					condition.RequestedReason,
					condition.SeverityWarning,
					err.Error())
			}
			return result, err
		}
	}

	// all our input checks out so report InputReady
	instance.Status.Conditions.MarkTrue(condition.InputReadyCondition, condition.InputReadyMessage)

	// Reconcile BaremetalSet if required
	if len(instance.Spec.BaremetalSetTemplate.BaremetalHosts) > 0 {
		// Reset the RoleBareMetalProvisionReadyCondition to unknown
		instance.Status.Conditions.MarkUnknown(dataplanev1.RoleBareMetalProvisionReadyCondition,
			condition.InitReason, condition.InitReason)
		isReady, err := deployment.DeployBaremetalSet(ctx, helper, instance,
			nodes, allIPSets, dnsAddresses)
		if err != nil || !isReady {
			return ctrl.Result{}, err
		}
	} else {
		// We don't require any baremetal nodes, so we will remove these conditions from the status
		instance.Status.Conditions.Remove(dataplanev1.RoleBareMetalProvisionReadyCondition)
		instance.Status.Conditions.Remove(dataplanev1.RoleDNSDataReadyCondition)
		instance.Status.Conditions.Remove(dataplanev1.RoleIPReservationReadyCondition)
	}

	// Ensure all nodes are in SetupReady state
	setupReadyNodes := 0
	for _, node := range nodes.Items {
		if node.IsSetupReady() {
			setupReadyNodes++
		}
	}

	if setupReadyNodes < len(nodes.Items) {
		return ctrl.Result{}, err
	}

	// Generate Role Inventory
	roleConfigMap, err := deployment.GenerateRoleInventory(ctx, helper, instance,
		nodes.Items, allIPSets, dnsAddresses)
	if err != nil {
		util.LogErrorForObject(helper, err, fmt.Sprintf("Unable to generate inventory for %s", instance.Name), instance)
		return ctrl.Result{}, err
	}

	// all setup tasks complete, mark SetupReadyCondition True
	instance.Status.Conditions.MarkTrue(dataplanev1.SetupReadyCondition, condition.ReadyMessage)

	logger.Info("Role", "DeployStrategy", instance.Spec.DeployStrategy.Deploy,
		"Role.Namespace", instance.Namespace, "Role.Name", instance.Name)
	if instance.Spec.DeployStrategy.Deploy {
		logger.Info("Starting DataPlaneRole deploy")
		logger.Info("Set DeploymentReadyCondition false", "instance", instance)
		instance.Status.Conditions.Set(condition.FalseCondition(
			condition.DeploymentReadyCondition, condition.RequestedReason,
			condition.SeverityInfo, condition.DeploymentReadyRunningMessage))
		ansibleEESpec := instance.GetAnsibleEESpec()
		if dnsAddresses != nil && ctlplaneSearchDomain != "" {
			ansibleEESpec.DNSConfig = &corev1.PodDNSConfig{
				Nameservers: dnsAddresses,
				Searches:    []string{ctlplaneSearchDomain},
			}
		}
		deployResult, err := deployment.Deploy(
			ctx, helper, instance, nodes, ansibleSSHPrivateKeySecret,
			roleConfigMap, &instance.Status, ansibleEESpec,
			instance.Spec.Services, instance)
		if err != nil {
			util.LogErrorForObject(helper, err, fmt.Sprintf("Unable to deploy %s", instance.Name), instance)
			instance.Status.Conditions.Set(condition.FalseCondition(
				condition.ReadyCondition,
				condition.ErrorReason,
				condition.SeverityWarning,
				dataplanev1.DataPlaneRoleErrorMessage,
				err.Error()))
			return ctrl.Result{}, err
		}
		if deployResult != nil {
			result = *deployResult
			return result, nil
		}

		instance.Status.Deployed = true
		logger.Info("Set DeploymentReadyCondition true", "instance", instance)
		instance.Status.Conditions.Set(condition.TrueCondition(condition.DeploymentReadyCondition, condition.DeploymentReadyMessage))

		// Explicitly set instance.Spec.Deploy = false
		// We don't want another deploy triggered by any reconcile request, it should
		// only be triggered when the user (or another controller) specifically
		// sets it to true.
		logger.Info("Set DeployStrategy.Deploy to false")
		instance.Spec.DeployStrategy.Deploy = false

	}

	// Set DeploymentReadyCondition to False if it was unknown.
	// Handles the case where the Role is created with
	// DeployStrategy.Deploy=false.
	if instance.Status.Conditions.IsUnknown(condition.DeploymentReadyCondition) {
		logger.Info("Set DeploymentReadyCondition false")
		instance.Status.Conditions.Set(condition.FalseCondition(condition.DeploymentReadyCondition, condition.NotRequestedReason, condition.SeverityInfo, condition.DeploymentReadyInitMessage))
	}

	return ctrl.Result{}, nil
}

// SetupWithManager sets up the controller with the Manager.
func (r *OpenStackDataPlaneRoleReconciler) SetupWithManager(mgr ctrl.Manager) error {
	reconcileFunction := handler.EnqueueRequestsFromMapFunc(func(o client.Object) []reconcile.Request {
		result := []reconcile.Request{}

		// For each DNSMasq change event get the list of all
		// OpenStackDataPlaneRole to trigger reconcile for the
		// ones in the same namespace.
		roles := &dataplanev1.OpenStackDataPlaneRoleList{}

		listOpts := []client.ListOption{
			client.InNamespace(o.GetNamespace()),
		}
		if err := r.Client.List(context.Background(), roles, listOpts...); err != nil {
			r.Log.Error(err, "Unable to retrieve OpenStackDataPlaneRoleList %w")
			return nil
		}

		// For each role instance create a reconcile request
		for _, i := range roles.Items {
			name := client.ObjectKey{
				Namespace: o.GetNamespace(),
				Name:      i.Name,
			}
			result = append(result, reconcile.Request{NamespacedName: name})
		}
		if len(result) > 0 {
			r.Log.Info(fmt.Sprintf("Reconcile request for: %+v", result))

			return result
		}
		return nil
	})

	return ctrl.NewControllerManagedBy(mgr).
		For(&dataplanev1.OpenStackDataPlaneRole{}).
		Owns(&v1alpha1.OpenStackAnsibleEE{}).
		Owns(&novav1beta1.NovaExternalCompute{}).
		Owns(&baremetalv1.OpenStackBaremetalSet{}).
		Owns(&infranetworkv1.IPSet{}).
		Owns(&infranetworkv1.DNSData{}).
		Owns(&corev1.ConfigMap{}).
		Watches(&source.Kind{Type: &infranetworkv1.DNSMasq{}},
			reconcileFunction).
		Complete(r)
}<|MERGE_RESOLUTION|>--- conflicted
+++ resolved
@@ -142,11 +142,7 @@
 		}
 		err := helper.PatchInstance(ctx, instance)
 		if err != nil {
-<<<<<<< HEAD
-			r.Log.Error(err, "Error updating instance status conditions")
-=======
-			logger.Error(_err, "PatchInstance error")
->>>>>>> a80afe84
+			logger.Error(err, "Error updating instance status conditions")
 			_err = err
 			return
 		}
